--- conflicted
+++ resolved
@@ -49,11 +49,7 @@
 from ..permissions import Permissions
 from ..user import ClientUser, User
 from ..webhook.async_ import Webhook, async_context, handle_message_parameters
-<<<<<<< HEAD
-=======
-from ..guild import Guild
 from ..ui.action_row import components_to_dict
->>>>>>> 3b43b5bf
 
 __all__ = (
     "Interaction",
@@ -65,13 +61,7 @@
     from datetime import datetime
 
     from aiohttp import ClientSession
-<<<<<<< HEAD
-
-=======
-    from ..embeds import Embed
-    from ..ui.action_row import Components
-    from ..ui.view import View
->>>>>>> 3b43b5bf
+
     from ..channel import (
         CategoryChannel,
         PartialMessageable,
@@ -87,7 +77,7 @@
     from ..state import ConnectionState
     from ..threads import Thread
     from ..types.interactions import Interaction as InteractionPayload
-    from ..ui.view import View
+    from ..ui import Components, View
 
     InteractionChannel = Union[
         VoiceChannel,
