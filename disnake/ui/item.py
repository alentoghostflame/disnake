"""
The MIT License (MIT)

Copyright (c) 2015-2021 Rapptz
Copyright (c) 2021-present Disnake Development

Permission is hereby granted, free of charge, to any person obtaining a
copy of this software and associated documentation files (the "Software"),
to deal in the Software without restriction, including without limitation
the rights to use, copy, modify, merge, publish, distribute, sublicense,
and/or sell copies of the Software, and to permit persons to whom the
Software is furnished to do so, subject to the following conditions:

The above copyright notice and this permission notice shall be included in
all copies or substantial portions of the Software.

THE SOFTWARE IS PROVIDED "AS IS", WITHOUT WARRANTY OF ANY KIND, EXPRESS
OR IMPLIED, INCLUDING BUT NOT LIMITED TO THE WARRANTIES OF MERCHANTABILITY,
FITNESS FOR A PARTICULAR PURPOSE AND NONINFRINGEMENT. IN NO EVENT SHALL THE
AUTHORS OR COPYRIGHT HOLDERS BE LIABLE FOR ANY CLAIM, DAMAGES OR OTHER
LIABILITY, WHETHER IN AN ACTION OF CONTRACT, TORT OR OTHERWISE, ARISING
FROM, OUT OF OR IN CONNECTION WITH THE SOFTWARE OR THE USE OR OTHER
DEALINGS IN THE SOFTWARE.
"""

from __future__ import annotations

from typing import (
    TYPE_CHECKING,
    Any,
    Callable,
    Coroutine,
    Dict,
    Generic,
    Optional,
    Protocol,
    Tuple,
    Type,
    TypeVar,
    overload,
)

__all__ = ("Item",)

I = TypeVar("I", bound="Item")
V = TypeVar("V", bound="View", covariant=True)

if TYPE_CHECKING:
    from ..components import Component
    from ..enums import ComponentType
    from .view import View
<<<<<<< HEAD
=======
    from ..components import Component
    from ..interactions import MessageInteraction
>>>>>>> 3b43b5bf

    ItemCallbackType = Callable[[Any, I, MessageInteraction], Coroutine[Any, Any, Any]]


class Item(Generic[V]):
    """Represents the base UI item that all UI components inherit from.

    The current UI items supported are:

    - :class:`disnake.ui.Button`
    - :class:`disnake.ui.Select`

    .. versionadded:: 2.0
    """

    __item_repr_attributes__: Tuple[str, ...] = ("row",)

    def __init__(self):
        self._view: Optional[V] = None
        self._row: Optional[int] = None
        self._rendered_row: Optional[int] = None
        # This works mostly well but there is a gotcha with
        # the interaction with from_component, since that technically provides
        # a custom_id most dispatchable items would get this set to True even though
        # it might not be provided by the library user. However, this edge case doesn't
        # actually affect the intended purpose of this check because from_component is
        # only called upon edit and we're mainly interested during initial creation time.
        self._provided_custom_id: bool = False

    def to_component_dict(self) -> Dict[str, Any]:
        raise NotImplementedError

    def refresh_component(self, component: Component) -> None:
        return None

    def refresh_state(self, interaction: MessageInteraction) -> None:
        return None

    @classmethod
    def from_component(cls: Type[I], component: Component) -> I:
        return cls()

    @property
    def type(self) -> ComponentType:
        raise NotImplementedError

    def is_dispatchable(self) -> bool:
        return False

    def is_persistent(self) -> bool:
        return self._provided_custom_id

    def __repr__(self) -> str:
        attrs = " ".join(f"{key}={getattr(self, key)!r}" for key in self.__item_repr_attributes__)
        return f"<{self.__class__.__name__} {attrs}>"

    @property
    def row(self) -> Optional[int]:
        return self._row

    @row.setter
    def row(self, value: Optional[int]):
        if value is None:
            self._row = None
        elif 5 > value >= 0:
            self._row = value
        else:
            raise ValueError("row cannot be negative or greater than or equal to 5")

    @property
    def width(self) -> int:
        return 1

    @property
    def view(self) -> Optional[V]:
        """Optional[:class:`View`]: The underlying view for this item."""
        return self._view

    async def callback(self, interaction: MessageInteraction):
        """|coro|

        The callback associated with this UI item.

        This can be overriden by subclasses.

        Parameters
        -----------
        interaction: :class:`.MessageInteraction`
            The interaction that triggered this UI item.
        """
        pass


I_co = TypeVar("I_co", bound=Item, covariant=True)


# while the decorators don't actually return a descriptor that matches this protocol,
# this protocol ensures that type checkers don't complain about statements like `self.button.disabled = True`,
# which work as `View.__init__` replaces the handler with the item
class DecoratedItem(Protocol[I_co]):
    @overload
    def __get__(self, obj: None, objtype: Any) -> ItemCallbackType:
        ...

    @overload
    def __get__(self, obj: Any, objtype: Any) -> I_co:
        ...<|MERGE_RESOLUTION|>--- conflicted
+++ resolved
@@ -48,12 +48,8 @@
 if TYPE_CHECKING:
     from ..components import Component
     from ..enums import ComponentType
+    from ..interactions import MessageInteraction
     from .view import View
-<<<<<<< HEAD
-=======
-    from ..components import Component
-    from ..interactions import MessageInteraction
->>>>>>> 3b43b5bf
 
     ItemCallbackType = Callable[[Any, I, MessageInteraction], Coroutine[Any, Any, Any]]
 
